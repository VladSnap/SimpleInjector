﻿#region Copyright Simple Injector Contributors
/* The Simple Injector is an easy-to-use Inversion of Control library for .NET
 * 
 * Copyright (c) 2014-2016 Simple Injector Contributors
 * 
 * Permission is hereby granted, free of charge, to any person obtaining a copy of this software and 
 * associated documentation files (the "Software"), to deal in the Software without restriction, including 
 * without limitation the rights to use, copy, modify, merge, publish, distribute, sublicense, and/or sell 
 * copies of the Software, and to permit persons to whom the Software is furnished to do so, subject to the 
 * following conditions:
 * 
 * The above copyright notice and this permission notice shall be included in all copies or substantial 
 * portions of the Software.
 * 
 * THE SOFTWARE IS PROVIDED "AS IS", WITHOUT WARRANTY OF ANY KIND, EXPRESS OR IMPLIED, INCLUDING BUT NOT 
 * LIMITED TO THE WARRANTIES OF MERCHANTABILITY, FITNESS FOR A PARTICULAR PURPOSE AND NONINFRINGEMENT. IN NO 
 * EVENT SHALL THE AUTHORS OR COPYRIGHT HOLDERS BE LIABLE FOR ANY CLAIM, DAMAGES OR OTHER LIABILITY, WHETHER 
 * IN AN ACTION OF CONTRACT, TORT OR OTHERWISE, ARISING FROM, OUT OF OR IN CONNECTION WITH THE SOFTWARE OR THE 
 * USE OR OTHER DEALINGS IN THE SOFTWARE.
*/
#endregion

// Compared to the other lifestyles, this extensions class is NOT placed in the root namespace. Other
// lifestyles, such as the WebApiRequestLifestyle will use the ExecutionContextScopingLifestyle and users are
// expected to use these lifestyles and their extension methods, because this is much clearer. By not placing
// this class in the root namespace, we prevent the Container from being cluttered with methods that the user
// is not expected to use under normal conditions.
namespace SimpleInjector.Extensions.ExecutionContextScoping
{
    using System;
    using SimpleInjector.Advanced;

    /// <summary>
    /// Extension methods for enabling execution context scoping for the Simple Injector.
    /// </summary>
    public static class SimpleInjectorExecutionContextScopeExtensions
    {
        private static readonly object ManagerKey = new object();
  
        /// <summary>
        /// Begins a new execution context scope for the given <paramref name="container"/>. 
        /// Services, registered using the <see cref="ExecutionContextScopeLifestyle"/> are cached during the 
        /// lifetime of that scope. The scope should be disposed explicitly.
        /// </summary>
        /// <param name="container">The container.</param>
        /// <returns>A new <see cref="Scope"/> instance.</returns>
        /// <exception cref="ArgumentNullException">
        /// Thrown when the <paramref name="container"/> is a null reference.</exception>
        /// <example>
        /// <code lang="cs"><![CDATA[
        /// using (container.BeginExecutionContextScope())
        /// {
        ///     var handler container.GetInstance(rootType) as IRequestHandler;
        ///
        ///     handler.Handle(request);
        /// }
        /// ]]></code>
        /// </example>
        public static Scope BeginExecutionContextScope(this Container container)
        {
            Requires.IsNotNull(container, nameof(container));

            return container.GetExecutionContextScopeManager().BeginExecutionContextScope();
        }

<<<<<<< HEAD
=======
        /// <summary>
        /// Gets the Execution Context <see cref="Scope"/> that is currently in scope or <b>null</b> when no
        /// <see cref="Scope"/> is currently in scope.
        /// </summary>
        /// <example>
        /// The following example registers a <b>ServiceImpl</b> type as transient (a new instance will be
        /// returned every time) and registers an initializer for that type that will register that instance
        /// for disposal in the <see cref="Scope"/> in which context it is created:
        /// <code lang="cs"><![CDATA[
        /// container.Register<IService, ServiceImpl>();
        /// container.RegisterInitializer<ServiceImpl>(instance =>
        /// {
        ///     container.GetCurrentExecutionContextScope().RegisterForDisposal(instance);
        /// });
        /// ]]></code>
        /// </example>
        /// <param name="container">The container.</param>
        /// <returns>A new <see cref="Scope"/> instance.</returns>
        /// <exception cref="ArgumentNullException">
        /// Thrown when the <paramref name="container"/> is a null reference.</exception>
        [Obsolete("GetCurrentExecutionContextScope has been deprecated and will be removed in a future release. " +
            "Please use Lifestyle.Scoped.GetCurrentScope(Container) instead.",
            error: false)]
        [System.ComponentModel.EditorBrowsable(System.ComponentModel.EditorBrowsableState.Never)]
        public static Scope GetCurrentExecutionContextScope(this Container container)
        {
            Requires.IsNotNull(container, nameof(container));

            return container.GetExecutionContextScopeManager().CurrentScope;
        }

>>>>>>> 68d62acd
        // This method will never return null.
        internal static ExecutionContextScopeManager GetExecutionContextScopeManager(this Container container) => 
            container.GetOrSetItem(ManagerKey, (c, key) => new ExecutionContextScopeManager(c));
    }
}<|MERGE_RESOLUTION|>--- conflicted
+++ resolved
@@ -63,31 +63,12 @@
             return container.GetExecutionContextScopeManager().BeginExecutionContextScope();
         }
 
-<<<<<<< HEAD
-=======
         /// <summary>
-        /// Gets the Execution Context <see cref="Scope"/> that is currently in scope or <b>null</b> when no
-        /// <see cref="Scope"/> is currently in scope.
+        /// GetCurrentExecutionContextScope has been deprecated.
         /// </summary>
-        /// <example>
-        /// The following example registers a <b>ServiceImpl</b> type as transient (a new instance will be
-        /// returned every time) and registers an initializer for that type that will register that instance
-        /// for disposal in the <see cref="Scope"/> in which context it is created:
-        /// <code lang="cs"><![CDATA[
-        /// container.Register<IService, ServiceImpl>();
-        /// container.RegisterInitializer<ServiceImpl>(instance =>
-        /// {
-        ///     container.GetCurrentExecutionContextScope().RegisterForDisposal(instance);
-        /// });
-        /// ]]></code>
-        /// </example>
-        /// <param name="container">The container.</param>
-        /// <returns>A new <see cref="Scope"/> instance.</returns>
-        /// <exception cref="ArgumentNullException">
-        /// Thrown when the <paramref name="container"/> is a null reference.</exception>
-        [Obsolete("GetCurrentExecutionContextScope has been deprecated and will be removed in a future release. " +
+        [Obsolete("GetCurrentExecutionContextScope has been deprecated. " +
             "Please use Lifestyle.Scoped.GetCurrentScope(Container) instead.",
-            error: false)]
+            error: true)]
         [System.ComponentModel.EditorBrowsable(System.ComponentModel.EditorBrowsableState.Never)]
         public static Scope GetCurrentExecutionContextScope(this Container container)
         {
@@ -96,7 +77,6 @@
             return container.GetExecutionContextScopeManager().CurrentScope;
         }
 
->>>>>>> 68d62acd
         // This method will never return null.
         internal static ExecutionContextScopeManager GetExecutionContextScopeManager(this Container container) => 
             container.GetOrSetItem(ManagerKey, (c, key) => new ExecutionContextScopeManager(c));
