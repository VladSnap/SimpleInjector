--- conflicted
+++ resolved
@@ -85,23 +85,11 @@
                 : items.ToArray();
         }
 
-<<<<<<< HEAD
         private IEnumerable<ContainerControlledItem> GetItemsFor(Type closedGenericServiceType) => 
             from registrationGroup in this.RegistrationGroups
             where registrationGroup.ServiceType.Info().ContainsGenericParameters ||
-                closedGenericServiceType.IsAssignableFrom(registrationGroup.ServiceType)
+                closedGenericServiceType.Info().IsAssignableFrom(registrationGroup.ServiceType)
             from item in registrationGroup.ControlledItems
             select item;
-=======
-        private IEnumerable<ContainerControlledItem> GetItemsFor(Type closedGenericServiceType)
-        {
-            return
-                from registrationGroup in this.RegistrationGroups
-                where registrationGroup.ServiceType.Info().ContainsGenericParameters ||
-                    closedGenericServiceType.Info().IsAssignableFrom(registrationGroup.ServiceType)
-                from item in registrationGroup.ControlledItems
-                select item;
-        }
->>>>>>> 1c3ac94a
     }
 }