﻿#pragma warning disable 0618
namespace SimpleInjector.Tests.Unit
{
    using System;
    using System.Collections.Generic;
    using System.Linq;
    using System.Linq.Expressions;
    using Microsoft.VisualStudio.TestTools.UnitTesting;

    [TestClass]
    public class ResolveUnregisteredTypeEventTests
    {
        [TestMethod]
        public void GetInstance_WithEventRegistered_RegistersExpectedDelegate()
        {
            // Arrange
            var expectedInstance = new SqlUserRepository();

            var container = ContainerFactory.New();

            container.ResolveUnregisteredType += (s, e) =>
            {
                if (e.UnregisteredServiceType == typeof(IUserRepository))
                {
                    Func<object> repositoryCreator = () => expectedInstance;

                    e.Register(repositoryCreator);
                }
            };

            // Act
            var actualInstance = container.GetInstance<IUserRepository>();

            // Assert
            Assert.AreEqual(expectedInstance, actualInstance,
                "The container did not return the expected instance.");
        }

        [TestMethod]
        public void GetInstance_MultipleDelegatesHookedUpToEvent_FailsWhenBothDelegatesRegisterSameServiceType()
        {
            // Arrange
            string expectedMessage = "Multiple observers of the ResolveUnregisteredType event are " +
                "registering a delegate for the same service type";

            var container = ContainerFactory.New();

            container.ResolveUnregisteredType += (s, e) => e.Register(() => new SqlUserRepository());
            container.ResolveUnregisteredType += (s, e) => e.Register(() => new InMemoryUserRepository());

            try
            {
                // Act
                container.GetInstance<IUserRepository>();

                // Assert
                Assert.Fail("Exception expected.");
            }
            catch (ActivationException ex)
            {
                AssertThat.StringContains(expectedMessage, ex.Message);
            }
        }

        [TestMethod]
        public void GetInstance_WithUnregisteredType_InvokesEvent()
        {
            // Arrange
            bool eventCalled = false;

            var container = ContainerFactory.New();

            container.ResolveUnregisteredType += (s, e) => { eventCalled = true; };

            try
            {
                // Act
                container.GetInstance<IUserRepository>();

                // Assert
                Assert.Fail("Exception was expected.");
            }
            catch (ActivationException)
            {
                Assert.IsTrue(eventCalled, "Before throwing an exception, the container must try to resolve " +
                    "a missing type by calling the ResolveUnregisteredType event.");
            }
        }

        [TestMethod]
        public void GetInstance_WithConcreteType_InvokesEventsBeforeTryingToCreateTheConcreteType()
        {
            // Arrange
            bool eventCalled = false;

            var container = ContainerFactory.New();

            container.RegisterSingleton<IUserRepository>(new SqlUserRepository());

            container.ResolveUnregisteredType += (s, e) => { eventCalled = true; };

            // Act
            // RealUserService is a concrete type with IUserRepository as constructor dependency.
            container.GetInstance<RealUserService>();

            // Assert
            Assert.IsTrue(eventCalled, "The container should first try unregistered type resolution before " +
                "trying to create a concrete type.");
        }

        [TestMethod]
        public void GetInstance_UnregisteredConcreteTypeWithUnregistedDependencies_ThrowsExpectedException()
        {
            // Arrange
            string expectedMessage = @"
                No registration for type RealUserService could be found and an implicit registration could not
                be made. The constructor of type RealUserService contains the parameter with name 'repository'
                and type IUserRepository that is not registered. Please ensure IUserRepository
                is registered, or change the constructor of RealUserService."
                .TrimInside();

            // We don't register the required IUserRepository dependency.
            var container = ContainerFactory.New();

            // Act
            // RealUserService is a concrete class with a constructor with a single argument of type
            // IUserRepository.
            Action action = () => container.GetInstance<RealUserService>();

            // Assert
            AssertThat.ThrowsWithExceptionMessageContains<Exception>(expectedMessage, action);
        }

        [TestMethod]
        public void GetInstance_WithConcreteUncreatableType_ResolvesTypeUsingEvent()
        {
            // Arrange
            var expectedInstance = new RealUserService(new SqlUserRepository());
            bool eventCalled = false;

            var container = ContainerFactory.New();

            container.ResolveUnregisteredType += (s, e) =>
            {
                e.Register(() => expectedInstance);
                eventCalled = true;
            };

            // Act
            // IUserRepository wasn't registered. Therefore, the concrete RealUserService type can not be
            // created without unregistered type resolution.
            var actualInstance = container.GetInstance<RealUserService>();

            // Assert
            Assert.IsTrue(eventCalled, "The type is expected be resolved by the registered delegate.");
            Assert.AreEqual(expectedInstance, actualInstance);
        }

        [TestMethod]
        public void AddResolveUnregisteredType_AfterContainerHasBeenLocked_ThrowsAnException()
        {
            // Arrange
            var container = ContainerFactory.New();

            container.RegisterSingleton<IUserRepository>(new SqlUserRepository());

            // The first use of the container locks the container.
            container.GetInstance<IUserRepository>();

            // Act
            Action action = () => container.ResolveUnregisteredType += (s, e) => { };

            // Assert
            AssertThat.Throws<InvalidOperationException>(action,
                "Registration of an event after the container is locked is illegal.");
        }

        [TestMethod]
        public void RemoveResolveUnregisteredType_AfterContainerHasBeenLocked_ThrowsAnException()
        {
            // Arrange
            var container = ContainerFactory.New();

            container.RegisterSingleton<IUserRepository>(new SqlUserRepository());

            // The first use of the container locks the container.
            container.GetInstance<IUserRepository>();

            // Act
            Action action = () => container.ResolveUnregisteredType -= (s, e) => { };

            // Assert
            AssertThat.Throws<InvalidOperationException>(action,
                "Removal of an event after the container is locked is illegal.");
        }

        [TestMethod]
        public void RemoveResolveUnregisteredType_BeforeContainerHasBeenLocked_Succeeds()
        {
            // Arrange
            bool handlerCalled = false;

            var container = ContainerFactory.New();

            EventHandler<UnregisteredTypeEventArgs> handler = (sender, e) =>
            {
                handlerCalled = true;
            };

            container.ResolveUnregisteredType += handler;

            container.RegisterSingleton<IUserRepository>(new SqlUserRepository());

            // Act
            container.ResolveUnregisteredType -= handler;

            try
            {
                // Call an unregistered type to trigger the ResolveUnregisteredType event.
                container.GetInstance<IDisposable>();
            }
            catch
            {
                // We expect an exception
            }

            // Assert
            Assert.IsFalse(handlerCalled, "The delegate was not removed correctly.");
        }

        [TestMethod]
        public void GetInstance_CalledMultipleTimesEventRegistered_WillCallEventJustOnce()
        {
            // Arrange
            const int ExpectedEventCallCount = 1;
            int actualEventCallCount = 0;

            var container = ContainerFactory.New();

            container.ResolveUnregisteredType += (s, e) =>
            {
                actualEventCallCount++;
                e.Register(() => new SqlUserRepository());
            };

            // Act
            container.GetInstance<IUserRepository>();
            container.GetInstance<IUserRepository>();

            // Assert
            Assert.AreEqual(ExpectedEventCallCount, actualEventCallCount, "The event was only expected to " +
                "be called once, because the container is expected to store the delegate in its local " +
                "dictionary (for performance).");
        }

        [TestMethod]
        public void GetInstance_MultipleDelegatesHookedUpToEvent_CallsAllDelegates()
        {
            // Arrange
            bool delegate1Called = false;
            bool delegate2Called = false;

            var container = ContainerFactory.New();

            container.ResolveUnregisteredType += (s, e) => delegate1Called = true;
            container.ResolveUnregisteredType += (s, e) => delegate2Called = true;

            try
            {
                // Act
                container.GetInstance<IUserRepository>();

                // Assert
                Assert.Fail("Exception was expected, because the type could not be resolved.");
            }
            catch
            {
                Assert.IsTrue(delegate1Called, "Both delegates are expected to be called.");
                Assert.IsTrue(delegate2Called, "Both delegates are expected to be called.");
            }
        }

        [TestMethod]
        public void GetInstance_EventRegisteredThatThrowsException_ThrowsAnDescriptiveException()
        {
            // Arrange
            var container = ContainerFactory.New();

            container.ResolveUnregisteredType += (s, e) =>
            {
                e.Register(() => { throw new Exception(); });
            };

            // Act
            Action action = () => container.GetInstance<IUserRepository>();

            // Assert
            AssertThat.ThrowsWithExceptionMessageContains<Exception>(
                "The delegate that was registered for service type IUserRepository using the " +
                "UnregisteredTypeEventArgs.Register(Func<object>) method threw an exception",
                action,
                "Exception message was not descriptive.");
        }

        [TestMethod]
        public void GetInstance_EventRegisteredForNonRootTypeThatThrowsException_ThrowsAnDescriptiveException()
        {
            // Arrange
            var container = ContainerFactory.New();

            container.Register<UserServiceBase, RealUserService>();

            container.ResolveUnregisteredType += (s, e) =>
            {
                e.Register(() => { throw new Exception(); });
            };

            // Act
            Action action = () => container.GetInstance<UserServiceBase>();

            // Assert
            AssertThat.ThrowsWithExceptionMessageContains<Exception>(
                "The delegate that was registered for service type IUserRepository using the " +
                "UnregisteredTypeEventArgs.Register(Func<object>) method threw an exception",
                action,
                "Exception message was not descriptive.");
        }

        [TestMethod]
        public void GetInstance_EventRegisteredWithInvalidExpression_ThrowsAnDescriptiveException()
        {
            // Arrange
            var container = ContainerFactory.New();

            container.ResolveUnregisteredType += (s, e) =>
            {
                var invalidExpression = Expression.GreaterThan(Expression.Constant(1), Expression.Constant(1));

                e.Register(invalidExpression);
            };

            // Act
            Action action = () => container.GetInstance<IUserRepository>();

            // Assert
            AssertThat.ThrowsWithExceptionMessageContains<ArgumentException>(
                "The supplied expression of type Boolean does not implement IUserRepository",
                action);
        }

        [TestMethod]
        public void GetInstance_EventRegisteredThatThrowsException_ThrowsExceptionWithExpectedInnerException()
        {
            // Arrange
            var expectedInnerException = new NullReferenceException();

            var container = ContainerFactory.New();

            container.ResolveUnregisteredType += (s, e) =>
            {
                e.Register(() => { throw expectedInnerException; });
            };

            try
            {
                // Act
                container.GetInstance<IUserRepository>();

                // Assert
                Assert.Fail("Exception was expected.");
            }
            catch (ActivationException ex)
            {
                var innerExceptions = ex.InnerException.GetExceptionChain();

                Assert.IsNotNull(ex.InnerException, "No inner exception was supplied.");
                Assert.IsTrue(innerExceptions.Contains(expectedInnerException),
                    "The supplied inner exception was not the expected inner exception. " +
                    "Actual exception: " + ex.Message);
            }
        }

        [TestMethod]
        public void GetInstance_EventRegisteredThatReturnsNull_ThrowsExceptionWithExpectedMessage()
        {
            // Arrange
            var container = ContainerFactory.New();

            container.ResolveUnregisteredType += (s, e) =>
            {
                e.Register(() => null);
            };

            try
            {
                // Act
                container.GetInstance<IUserRepository>();

                // Assert
                Assert.Fail("Exception was expected.");
            }
            catch (Exception ex)
            {
                const string AssertMessage = "Exception message was not descriptive. Actual message: ";

                AssertThat.ExceptionMessageContains(
                    "registered delegate for type IUserRepository returned null", ex, AssertMessage);
            }
        }

        [TestMethod]
        public void GetInstance_EventRegisteredThatReturnsANonAssignableType_ThrowsExceptionWithExpectedMessage()
        {
            // Arrange
            var container = ContainerFactory.New();

            container.ResolveUnregisteredType += (s, e) =>
            {
                if (e.UnregisteredServiceType == typeof(IUserRepository))
                {
                    // RealUserService does not implement IUserRepository
                    e.Register(() => new RealUserService(null));
                }
            };

            // Act
            Action action = () => container.GetInstance<RealUserService>();

            // Assert
            AssertThat.ThrowsWithExceptionMessageContains<ActivationException>(@"
                The delegate that was registered for service type IUserRepository using the
                UnregisteredTypeEventArgs.Register(Func<object>) method returned an object that couldn't
                be casted to IUserRepository.
                Unable to cast object of type 'SimpleInjector.Tests.Unit.RealUserService'
                to type 'SimpleInjector.Tests.Unit.IUserRepository'.".TrimInside(),
                action,
                "Exception message was not descriptive enough.");
        }

        [TestMethod]
        public void GetInstance_EventRegisteredThrowsAnException_ThrowsExceptionWithExpectedMessage()
        {
            // Arrange
            var container = ContainerFactory.New();

            container.ResolveUnregisteredType += (s, e) =>
            {
                if (e.UnregisteredServiceType == typeof(IUserRepository))
                {
                    e.Register(() =>
                    {
                        throw new InvalidOperationException("Some stupid exception.");
                    });
                }
            };

            // Act
            Action action = () => container.GetInstance<RealUserService>();

            // Assert
            AssertThat.ThrowsWithExceptionMessageContains<ActivationException>(@"
                The delegate that was registered for service type IUserRepository using the
                UnregisteredTypeEventArgs.Register(Func<object>) method threw an exception.
                Some stupid exception.".TrimInside(),
                action,
                "Exception message was not descriptive enough.");
        }

        [TestMethod]
        public void GetAllInstances_OnUnregisteredType_TriggersUnregisteredTypeResolution()
        {
            // Arrange
            bool resolveUnregisteredTypeWasTriggered = false;

            var container = ContainerFactory.New();

            container.ResolveUnregisteredType += (s, e) =>
            {
                if (e.UnregisteredServiceType == typeof(IEnumerable<Exception>))
                {
                    resolveUnregisteredTypeWasTriggered = true;
                }
            };

            // Act
            Action action = () => container.GetAllInstances<Exception>();

            // Assert
            AssertThat.Throws<ActivationException>(action);
            Assert.IsTrue(resolveUnregisteredTypeWasTriggered);
        }

        [TestMethod]
        public void GetAllInstancesByType_OnUnregisteredType_TriggersUnregisteredTypeResolution()
        {
            Dictionary<Type, object> o = new Dictionary<Type, object>(40);
            o[typeof(object)] = 3;

            // Arrange
            bool resolveUnregisteredTypeWasTriggered = false;

            var container = ContainerFactory.New();

            container.ResolveUnregisteredType += (s, e) =>
            {
                if (e.UnregisteredServiceType == typeof(IEnumerable<Exception>))
                {
                    resolveUnregisteredTypeWasTriggered = true;
                }
            };

            // Act
            Action action = () => container.GetAllInstances(typeof(Exception));

            // Assert
            AssertThat.Throws<ActivationException>(action);
            Assert.IsTrue(resolveUnregisteredTypeWasTriggered);
        }

        [TestMethod]
        public void GetInstance_OnUnregisteredCollection_TriggersUnregisteredTypeResolution()
        {
            // Arrange
            bool resolveUnregisteredTypeWasTriggered = false;

            var container = ContainerFactory.New();

            container.ResolveUnregisteredType += (s, e) =>
            {
                if (e.UnregisteredServiceType == typeof(IEnumerable<Exception>))
                {
                    resolveUnregisteredTypeWasTriggered = true;
                    e.Register(() => Enumerable.Empty<Exception>());
                }
            };

            // Act
            container.GetInstance<IEnumerable<Exception>>();

            // Assert
            Assert.IsTrue(resolveUnregisteredTypeWasTriggered);
        }

        [TestMethod]
        public void GetInstance_OnInstanceDependingOnAnUnregisteredCollection_TriggersUnregisteredTypeResolution()
        {
            // Arrange
            bool resolveUnregisteredTypeWasTriggered = false;

            var container = ContainerFactory.New();

            container.ResolveUnregisteredType += (s, e) =>
            {
                if (e.UnregisteredServiceType == typeof(IEnumerable<Exception>))
                {
                    resolveUnregisteredTypeWasTriggered = true;

                    e.Register(() => Enumerable.Empty<Exception>());
                }
            };

            // Act
            container.GetInstance<ServiceDependingOn<IEnumerable<Exception>>>();

            // Assert
            Assert.IsTrue(resolveUnregisteredTypeWasTriggered);
        }

        // This test verifies the bug reported in work item 19847.
        [TestMethod]
        public void GetInstance_DependingOnAnArrayOfGenericElementsThatIsUnregistered_ThrowsAnExceptionThatCorrectlyFormatsThatArray()
        {
            // Arrange
            var container = ContainerFactory.New();

            // Act
            // CompositeService<T> depends on IGeneric<T>[] (array)
            Action action = () => container.GetInstance<CompositeService<int>>();

            // Assert
            AssertThat.ThrowsWithExceptionMessageContains<ActivationException>("Nullable<Int32>[]", action);
        }

        [TestMethod]
        public void ResolveUnregisteredType_Always_IsExpectedToBeCached()
        {
            // Arrange
            int callCount = 0;

            var container = ContainerFactory.New();

            container.Register<ComponentDependingOn<IUserRepository>>();
            container.RegisterSingleton<ServiceDependingOn<IUserRepository>>();

            var r = Lifestyle.Singleton.CreateRegistration<SqlUserRepository>(container);

            container.ResolveUnregisteredType += (s, e) =>
            {
                if (e.UnregisteredServiceType == typeof(IUserRepository))
                {
                    callCount++;

                    e.Register(r);
                }
            };

            // Act
            container.Verify();

            // Assert
            Assert.AreEqual(1, callCount, "The result of ResolveUnregisteredType is expected to be cached.");
        }

        [TestMethod]
        public void ResolveUnregisteredConcreteTypes_SetToFalse_DoesNotAllowUnregisteredConcreteRootTypesToBeResolved()
        {
            // Arrange
            var container = new Container();
            container.Options.ResolveUnregisteredConcreteTypes = false;

            // Add a dummy registration.
            container.RegisterInstance(new FakeTimeProvider());

            // Act
            Action action = () => container.GetInstance<ConcreteCommand>();

            // Assert
            AssertThat.ThrowsWithExceptionMessageContains<ActivationException>(@"
<<<<<<< HEAD
                No registration for type ConcreteCommand could be found. Make sure ConcreteCommand is 
                registered, for instance by calling 'Container.Register<ConcreteCommand>();'.
                An implicit registration could not be made because the container's 
                Options.ResolveUnregisteredConcreteTypes option is set to 'false'.
                This disallows the container to construct this unregistered concrete type."
=======
                No registration for type ConcreteCommand could be found and an implicit registration
                could not be made.
                Note that Container.Options.ResolveUnregisteredConcreteTypes is set to 'false'.
                This disallows the container to construct this unregistered concrete type."
                .TrimInside(),
                action);
        }

        [TestMethod]
        public void ResolveUnregisteredConcreteTypes_SetToFalse_ProvidesAnExpressiveMessageForNotFoundResolveImplemenationThatExistsInMapping()
        {
            // Arrange
            var container = new Container();
            container.Options.ResolveUnregisteredConcreteTypes = false;

            // Mapping with FakeTimeProvider as implementation type
            container.Register<ITimeProvider, FakeTimeProvider>(Lifestyle.Singleton);

            // Act
            Action action = () => container.GetInstance<FakeTimeProvider>();

            // Assert
            AssertThat.ThrowsWithExceptionMessageContains<ActivationException>(@"
                No registration for type FakeTimeProvider could be found and an implicit registration
                could not be made.
                There is a registration for ITimeProvider though, which maps to FakeTimeProvider.
                Did you intend to request ITimeProvider instead?"
                .TrimInside(),
                action);
        }

        [TestMethod]
        public void ResolveUnregisteredConcreteTypes_SetToFalse_ProvidesAnExpressiveMessageForShortCircuitedDependencies()
        {
            // Arrange
            var container = new Container();
            container.Options.ResolveUnregisteredConcreteTypes = false;

            container.Register<ITimeProvider, FakeTimeProvider>(Lifestyle.Singleton);

            // This component short circuits to FakeTimeProvider, while there is an ITimeProvider registration.
            container.Register<ServiceDependingOn<FakeTimeProvider>>();

            // Act
            Action action = () => container.GetInstance<ServiceDependingOn<FakeTimeProvider>>();

            // Assert
            AssertThat.ThrowsWithExceptionMessageContains<ActivationException>(@"
                Please ensure FakeTimeProvider is registered, or change the constructor of
                ServiceDependingOn<FakeTimeProvider>.
                There is a registration for ITimeProvider though, which maps to FakeTimeProvider.
                Did you intend for ServiceDependingOn<FakeTimeProvider> to depend on ITimeProvider instead?
                Note that Container.Options.ResolveUnregisteredConcreteTypes is set to 'false'."
                .TrimInside(),
                action);
        }

        [TestMethod]
        public void ResolveUnregisteredConcreteTypes_SetToFalse_ProvidesAnExpressiveMessageForShortCircuitedDependenciesWithTwoOptions()
        {
            // Arrange
            var container = new Container();
            container.Options.ResolveUnregisteredConcreteTypes = false;

            container.Register<ITimeProvider, PluginTimeProvider>(Lifestyle.Singleton);
            container.Register<IPlugin, PluginTimeProvider>(Lifestyle.Singleton);

            // This component short circuits to PluginTimeProvider, while there are ITimeProvider and IPlugin
            // registrations.
            container.Register<ServiceDependingOn<PluginTimeProvider>>();

            // Act
            Action action = () => container.GetInstance<ServiceDependingOn<PluginTimeProvider>>();

            // Assert
            AssertThat.ThrowsWithExceptionMessageContains<ActivationException>(@"
                There are registrations for ITimeProvider and IPlugin though,
                which both map to PluginTimeProvider.
                Did you intend for ServiceDependingOn<PluginTimeProvider> to depend on one of
                those registrations instead?"
                .TrimInside(),
                action);
        }

        [TestMethod]
        public void ResolveUnregisteredConcreteTypes_SetToFalse_ProvidesAnExpressiveMessageForShortCircuitedDependenciesWithThreeOptions()
        {
            // Arrange
            var container = new Container();
            container.Options.ResolveUnregisteredConcreteTypes = false;

            container.Register<ITimeProvider, PluginTimeProvider>(Lifestyle.Singleton);
            container.Register<IPlugin, PluginTimeProvider>(Lifestyle.Singleton);
            container.Register<object, PluginTimeProvider>(Lifestyle.Singleton);

            // This component short circuits to PluginTimeProvider, while there are ITimeProvider and IPlugin
            // registrations.
            container.Register<ServiceDependingOn<PluginTimeProvider>>();

            // Act
            Action action = () => container.GetInstance<ServiceDependingOn<PluginTimeProvider>>();

            // Assert
            AssertThat.ThrowsWithExceptionMessageContains<ActivationException>(@"
                There are registrations for ITimeProvider, IPlugin, and Object though,
                which all map to PluginTimeProvider."
>>>>>>> bbd3b9a2
                .TrimInside(),
                action);
        }

        [TestMethod]
        public void ResolveUnregisteredConcreteTypes_SetToFalse_DoesNotAllowUnregisteredConcreteDependenciesToBeResolved()
        {
            // Arrange
            var container = ContainerFactory.New();
            container.Options.ResolveUnregisteredConcreteTypes = false;

            container.Register<ServiceDependingOn<ConcreteCommand>>();

            // Act
            Action action = () => container.GetInstance<ServiceDependingOn<ConcreteCommand>>();

            // Assert
            AssertThat.ThrowsWithExceptionMessageContains<ActivationException>(@"
                The constructor of type ServiceDependingOn<ConcreteCommand> contains
<<<<<<< HEAD
                the parameter with name 'dependency' and type ConcreteCommand, but ConcreteCommand is not
                registered. For ConcreteCommand to be resolved, it must be registered in the container.
                An implicit registration could not be made because the container's
                Options.ResolveUnregisteredConcreteTypes option is set to 'false'. This disallows the
                container to construct this unregistered concrete type."
=======
                the parameter with name 'dependency' and type ConcreteCommand that is not
                registered. Please ensure ConcreteCommand is registered, or change the constructor of
                ServiceDependingOn<ConcreteCommand>.
                Note that Container.Options.ResolveUnregisteredConcreteTypes is set to 'false'.
                This disallows the container to construct this unregistered concrete type."
>>>>>>> bbd3b9a2
                .TrimInside(),
                action);
        }

        [TestMethod]
        public void ResolveUnregisteredConcreteTypes_SetToNever_DoesAllowRegisteredConcreteRootTypesToBeResolved()
        {
            // Arrange
            var container = new Container();
            container.Options.ResolveUnregisteredConcreteTypes = false;

            // Add a dummy registration.
            container.Register<ConcreteCommand>();

            // Act
            container.GetInstance<ConcreteCommand>();
        }

        [TestMethod]
        public void ResolveUnregisteredConcreteTypes_SetToNever_DoesAllowRegisteredConcreteDependenciesToBeResolved()
        {
            // Arrange
            var container = new Container();
            container.Options.ResolveUnregisteredConcreteTypes = false;

            container.Register<ConcreteCommand>();
            container.Register<ServiceDependingOn<ConcreteCommand>>();

            // Act
            container.GetInstance<ServiceDependingOn<ConcreteCommand>>();
        }

        [TestMethod]
        public void ResolveUnregisteredConcreteTypes_SetToTrue_DoesAllowUnregisteredConcreteRootTypesToBeResolved()
        {
            // Arrange
            var container = new Container();
            container.Options.ResolveUnregisteredConcreteTypes = true;

            // Act
            container.GetInstance<ConcreteCommand>();
        }

        [TestMethod]
        public void ResolveUnregisteredConcreteTypes_SetToTrue_DoesAllowRegisteredConcreteDependenciesToBeResolved()
        {
            // Arrange
            var container = new Container();
            container.Options.ResolveUnregisteredConcreteTypes = true;

            // Act
            container.GetInstance<ServiceDependingOn<ConcreteCommand>>();
        }

        [TestMethod]
        public void ResolveUnregisteredConcreteTypes_SetToFalseWithUnregisteredTypeHandlingType_DoesAllowUnregisteredConcreteDependenciesToBeResolved()
        {
            // Arrange
            var container = new Container();
            container.Options.ResolveUnregisteredConcreteTypes = false;

            // Using unregistered type resolution re-enable the 'Always' behavior.
            container.ResolveUnregisteredType += (s, e) =>
            {
                if (!e.Handled && !e.UnregisteredServiceType.IsAbstract)
                {
                    e.Register(container.Options.LifestyleSelectionBehavior
                        .SelectLifestyle(e.UnregisteredServiceType)
                        .CreateRegistration(e.UnregisteredServiceType, container));
                }
            };

            // Act
            container.GetInstance<ServiceDependingOn<ConcreteCommand>>();
        }

        public class CompositeService<T> where T : struct
        {
            public CompositeService(Nullable<T>[] dependencies)
            {
            }
        }

        private sealed class Wrapper<T>
        {
            public Wrapper(IEnumerable<T> wrappedCollection)
            {
            }
        }

        private sealed class HandleTest
        {
            public bool HandlerCalled { get; private set; }

            public void Handle(object sender, UnregisteredTypeEventArgs e)
            {
                this.HandlerCalled = true;
            }
        }
    }
}
#pragma warning restore 0618<|MERGE_RESOLUTION|>--- conflicted
+++ resolved
@@ -626,16 +626,10 @@
 
             // Assert
             AssertThat.ThrowsWithExceptionMessageContains<ActivationException>(@"
-<<<<<<< HEAD
-                No registration for type ConcreteCommand could be found. Make sure ConcreteCommand is 
+                No registration for type ConcreteCommand could be found. Make sure ConcreteCommand is
                 registered, for instance by calling 'Container.Register<ConcreteCommand>();'.
-                An implicit registration could not be made because the container's 
-                Options.ResolveUnregisteredConcreteTypes option is set to 'false'.
-                This disallows the container to construct this unregistered concrete type."
-=======
-                No registration for type ConcreteCommand could be found and an implicit registration
-                could not be made.
-                Note that Container.Options.ResolveUnregisteredConcreteTypes is set to 'false'.
+                An implicit registration could not be made because
+                Container.Options.ResolveUnregisteredConcreteTypes is set to 'false'.
                 This disallows the container to construct this unregistered concrete type."
                 .TrimInside(),
                 action);
@@ -656,8 +650,9 @@
 
             // Assert
             AssertThat.ThrowsWithExceptionMessageContains<ActivationException>(@"
-                No registration for type FakeTimeProvider could be found and an implicit registration
-                could not be made.
+                No registration for type FakeTimeProvider could be found.
+                Make sure FakeTimeProvider is registered, for instance by calling 
+                'Container.Register<FakeTimeProvider>();'.
                 There is a registration for ITimeProvider though, which maps to FakeTimeProvider.
                 Did you intend to request ITimeProvider instead?"
                 .TrimInside(),
@@ -681,11 +676,11 @@
 
             // Assert
             AssertThat.ThrowsWithExceptionMessageContains<ActivationException>(@"
-                Please ensure FakeTimeProvider is registered, or change the constructor of
-                ServiceDependingOn<FakeTimeProvider>.
+                For FakeTimeProvider to be resolved, it must be registered in the container.
                 There is a registration for ITimeProvider though, which maps to FakeTimeProvider.
                 Did you intend for ServiceDependingOn<FakeTimeProvider> to depend on ITimeProvider instead?
-                Note that Container.Options.ResolveUnregisteredConcreteTypes is set to 'false'."
+                An implicit registration could not be made because
+                Container.Options.ResolveUnregisteredConcreteTypes is set to 'false'."
                 .TrimInside(),
                 action);
         }
@@ -739,7 +734,6 @@
             AssertThat.ThrowsWithExceptionMessageContains<ActivationException>(@"
                 There are registrations for ITimeProvider, IPlugin, and Object though,
                 which all map to PluginTimeProvider."
->>>>>>> bbd3b9a2
                 .TrimInside(),
                 action);
         }
@@ -759,19 +753,11 @@
             // Assert
             AssertThat.ThrowsWithExceptionMessageContains<ActivationException>(@"
                 The constructor of type ServiceDependingOn<ConcreteCommand> contains
-<<<<<<< HEAD
                 the parameter with name 'dependency' and type ConcreteCommand, but ConcreteCommand is not
                 registered. For ConcreteCommand to be resolved, it must be registered in the container.
-                An implicit registration could not be made because the container's
-                Options.ResolveUnregisteredConcreteTypes option is set to 'false'. This disallows the
-                container to construct this unregistered concrete type."
-=======
-                the parameter with name 'dependency' and type ConcreteCommand that is not
-                registered. Please ensure ConcreteCommand is registered, or change the constructor of
-                ServiceDependingOn<ConcreteCommand>.
-                Note that Container.Options.ResolveUnregisteredConcreteTypes is set to 'false'.
+                An implicit registration could not be made because
+                Container.Options.ResolveUnregisteredConcreteTypes is set to 'false'.
                 This disallows the container to construct this unregistered concrete type."
->>>>>>> bbd3b9a2
                 .TrimInside(),
                 action);
         }
